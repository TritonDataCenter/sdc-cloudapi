--- conflicted
+++ resolved
@@ -880,16 +880,17 @@
 
 The section describes API changes in CloudAPI versions.
 
-## 9.8.6
-<<<<<<< HEAD
+## 9.8.7
+
 - New endpoint, ConnectMachineVNC, which allows the use of a WebSocket to
-  connect to the VNC console of a KVM.
+  connect to the VNC console of a HVM.
 - Support for pre-signed URLs for authentication (needed to make WebSockets
     useable with browsers).
-=======
+    
+## 9.8.6
+
 - Allow `affinity` and `tags` to [Volume](#Volumes) creation, which can be used
   to target instances/containers to be near/far from volumes.
->>>>>>> 272c88bc
 
 ## 9.8.5
 - Added `encrypted` attribute to VM creation, used to place VMs into
