--- conflicted
+++ resolved
@@ -5,12 +5,7 @@
  */
 
 /*
-<<<<<<< HEAD
- * Copyright 2019 Joyent, Inc.
- * Copyright 2019 The University of Queensland
-=======
  * Copyright 2020 Joyent, Inc.
->>>>>>> d38ee0f9
  */
 
 /*
