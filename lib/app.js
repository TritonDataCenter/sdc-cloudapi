--- conflicted
+++ resolved
@@ -433,13 +433,8 @@
             analytics.mount(server, userThrottle(config, 'analytics'));
 
             // Register an audit logger (avoid it while testing):
-<<<<<<< HEAD
-            if (typeof (options.test) === 'undefined' ||
-                    options.test === false) {
-=======
             if (typeof (config.test) === 'undefined' ||
                     config.test === false) {
->>>>>>> 951e1f12
                 server.on('after', restify.auditLogger({
                     log: log.child({component: 'audit'})
                 }));
